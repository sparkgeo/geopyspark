from geopyspark.geotrellis.constants import RESAMPLE_METHODS, NEARESTNEIGHBOR, ZOOM, COLOR_RAMPS

class ColorRamp(object):
    @classmethod
    def get(cls, geopysc, name, num_colors=None):
        if num_colors:
            return list(geopysc._jvm.geopyspark.geotrellis.ColorRamp.get(name, num_colors))
        else:
            return list(geopysc._jvm.geopyspark.geotrellis.ColorRamp.get(name))

    @classmethod
    def getHex(cls, geopysc, name, num_colors=None):
        if num_colors:
            return list(geopysc._jvm.geopyspark.geotrellis.ColorRamp.getHex(name, num_colors))
        else:
            return list(geopysc._jvm.geopyspark.geotrellis.ColorRamp.getHex(name))


class PngRDD(object):
    def __init__(self, pyramid, ramp_name, debug=False):
        """Convert a pyramid of TiledRasterRDDs into a displayable structure of PNGs

        Args:
            pyramid (list): A pyramid of TiledRasterRDD resulting from calling the pyramid
                method on an instance of that class
            ramp_name (str): The name of a color ramp; This is represented by the following
                constants; HOT, COOLWARM, MAGMA, INFERNO, PLASMA, VIRIDIS, BLUE_TO_ORANGE,
                LIGHT_YELLOW_TO_ORANGE, BLUE_TO_RED, GREEN_TO_RED_ORANGE, LIGHT_TO_DARK_SUNSET,
                LIGHT_TO_DARK_GREEN, HEATMAP_YELLOW_TO_RED, HEATMAP_BLUE_TO_YELLOW_TO_RED_SPECTRUM,
                HEATMAP_DARK_RED_TO_YELLOW_WHITE, HEATMAP_LIGHT_PURPLE_TO_DARK_PURPLE_TO_WHITE,
                CLASSIFICATION_BOLD_LAND_USE, and CLASSIFICATION_MUTED_TERRAIN
        """

<<<<<<< HEAD
        if ramp_name not in COLOR_RAMPS:
            raise ValueError(ramp_name, "Is not a known color ramp")
=======
        __slots__ = ['geopysc', 'rdd_type', 'layer_metadata', 'max_zoom', 'pngpyramid', 'debug']
>>>>>>> ab2bec06

        level0 = pyramid[0]
        self.geopysc = level0.geopysc
        self.rdd_type = level0.rdd_type
        self.layer_metadata = list(map(lambda lev: lev.layer_metadata, pyramid))
        self.max_zoom = level0.zoom_level
        self.pngpyramid = list(map(lambda layer: self.geopysc._jvm.geopyspark.geotrellis.PngRDD.asSingleband(layer.srdd, ramp_name), pyramid))
        self.debug = debug

    @classmethod
    def makePyramid(cls, tiledrdd, ramp_name, start_zoom=None, end_zoom=0, resample_method=NEARESTNEIGHBOR, debug=False):
        """Create a pyramided PngRDD from a TiledRasterRDD

        Args:
            tiledrdd (TiledRasterRDD): The TiledRasterRDD source
            ramp_name (str): The name of a color ramp; This is represented by the following
                constants; HOT, COOLWARM, MAGMA, INFERNO, PLASMA, VIRIDIS, BLUE_TO_ORANGE,
                LIGHT_YELLOW_TO_ORANGE, BLUE_TO_RED, GREEN_TO_RED_ORANGE, LIGHT_TO_DARK_SUNSET,
                LIGHT_TO_DARK_GREEN, HEATMAP_YELLOW_TO_RED, HEATMAP_BLUE_TO_YELLOW_TO_RED_SPECTRUM,
                HEATMAP_DARK_RED_TO_YELLOW_WHITE, HEATMAP_LIGHT_PURPLE_TO_DARK_PURPLE_TO_WHITE,
                CLASSIFICATION_BOLD_LAND_USE, and CLASSIFICATION_MUTED_TERRAIN
            start_zoom (int, optional): The starting (highest resolution) zoom level for
                the pyramid.  Defaults to the zoom level of the source RDD.
            end_zoom (int, optional): The final (lowest resolution) zoom level for the
                pyramid.  Defaults to 0.
            resample_method (str, optional): The resample method to use for the reprojection.
                This is represented by a constant. If none is specified, then NEARESTNEIGHBOR
                is used.

        Returns: A PngRDD object
        """
        if resample_method not in RESAMPLE_METHODS:
            raise ValueError(resample_method, " Is not a known resample method.")

        reprojected = tiledrdd.reproject("EPSG:3857", scheme=ZOOM)

        if not start_zoom:
            if reprojected.zoom_level:
                start_zoom = reprojected.zoom_level
            else:
                raise AttributeError("No initial zoom level is available; Please provide a value for start_zoom")

        pyramid = reprojected.pyramid(start_zoom, end_zoom, resample_method)

        return cls(pyramid, ramp_name, debug)

    def lookup(self, col, row, zoom=None):
        """Return the value(s) in the image of a particular SpatialKey (given by col and row)

        Args:
            col (int): The SpatialKey column
            row (int): The SpatialKey row

        Returns: A list of bytes containing the resulting PNG images
        """
        if not zoom:
            idx = 0
        else:
            idx = self.max_zoom - zoom

        pngrdd = self.pngpyramid[idx]
        metadata = self.layer_metadata[idx]

        bounds = metadata.bounds
        min_col = bounds.minKey['col']
        min_row = bounds.minKey['row']
        max_col = bounds.maxKey['col']
        max_row = bounds.maxKey['row']

        if col < min_col or col > max_col:
            raise IndexError("column out of bounds")
        if row < min_row or row > max_row:
            raise IndexError("row out of bounds")

        result = pngrdd.lookup(col, row)

        return [bytes for bytes in result]<|MERGE_RESOLUTION|>--- conflicted
+++ resolved
@@ -31,12 +31,10 @@
                 CLASSIFICATION_BOLD_LAND_USE, and CLASSIFICATION_MUTED_TERRAIN
         """
 
-<<<<<<< HEAD
+        __slots__ = ['geopysc', 'rdd_type', 'layer_metadata', 'max_zoom', 'pngpyramid', 'debug']
+
         if ramp_name not in COLOR_RAMPS:
             raise ValueError(ramp_name, "Is not a known color ramp")
-=======
-        __slots__ = ['geopysc', 'rdd_type', 'layer_metadata', 'max_zoom', 'pngpyramid', 'debug']
->>>>>>> ab2bec06
 
         level0 = pyramid[0]
         self.geopysc = level0.geopysc
