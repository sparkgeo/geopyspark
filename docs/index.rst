What is GeoPySpark?
--------------------

*GeoPySpark* is a Python language binding library of the Scala library,
`GeoTrellis <https://github.com/locationtech/geotrellis>`_. Like GeoTrellis,
this project is released under the Apache 2 License.

GeoPySpark seeks to utilize GeoTrellis to allow for the reading, writing, and
operating on raster data. Thus, its able to scale to the data and still be able
to perform well.

In addition to raster processing, GeoPySpark allows for rasters to be rendered
into PNGs. One of the goals of this project to be able to process rasters at
web speeds and to perform batch processing of large data sets.

Why GeoPySpark?
----------------

Raster processing in Python has come a long way; however, issues still arise
as the size of the dataset increases. Whether it is performance or ease of use,
these sorts of problems will become more common as larger amounts of data are
made available to the public.

One could turn to GeoTrellis to resolve the aforementioned problems (and one
should try it out!), yet this brings about new challenges. Scala, while a
powerful language, has something of a steep learning curve. This can put off
those who do not have the time and/or interest in learning a new language.

By having the speed and scalability of Scala and the ease of Python,
GeoPySpark is then the remedy to this predicament.

A Quick Example
----------------

Here is a quick example of GeoPySpark. In the following code, we take NLCD data
<<<<<<< HEAD
of the state of Pennsylvania from 2011, and do a polygonal summary of an area
=======
of the state of Pennslyvania from 2011, and do a polygonal summary of an area
>>>>>>> b1021330
of interest to find the min and max classifications values of that area.

If you wish to follow along with this example, you will need to download the
NLCD data and the GeoJSON that represents the area of interest. Running these
two commands will download these files for you:

.. code:: console

   curl -o /tmp/NLCD2011_LC_Pennsylvannia.zip https://s3-us-west-2.amazonaws.com/prd-tnm/StagedProducts/NLCD/2011/landcover/states/NLCD2011_LC_Pennsylvania.zip?ORIG=513_SBDDG
   unzip /tmp/NLCD2011_LC_Pennsylvannia.zip
   curl -o /tmp/area_of_interest.geojson https://s3.amazonaws.com/geopyspark-test/area_of_interest.json

.. code:: python

  import json
  from functools import partial

  from geopyspark.geopycontext import GeoPyContext
  from geopyspark.geotrellis.constants import SPATIAL, ZOOM
  from geopyspark.geotrellis.geotiff_rdd import get
  from geopyspark.geotrellis.catalog import write

  from shapely.geometry import Polygon, shape
  from shapely.ops import transform
  import pyproj


  # Create the GeoPyContext
  geopysc = GeoPyContext(appName="example", master="local[*]")

  # Read in the NLCD tif that has been saved locally.
  # This tif represents the state of Pennsylvania.
  raster_rdd = get(geopysc=geopysc, rdd_type=SPATIAL,
  uri='/tmp/NLCD2011_LC_Pennsylvania.tif',
  options={'numPartitions': 100})

  tiled_rdd = raster_rdd.to_tiled_layer()

  # Reproject the reclassified TiledRasterRDD so that it is in WebMercator
  reprojected_rdd = tiled_rdd.reproject(3857, scheme=ZOOM).cache().repartition(150)

  # We will do a polygonal summary of the north-west region of Philadelphia.
  with open('/tmp/area_of_interest.json') as f:
      txt = json.load(f)

  geom = shape(txt['features'][0]['geometry'])

  # We need to reporject the geometry to WebMercator so that it will intersect with
  # the TiledRasterRDD.
  project = partial(
      pyproj.transform,
      pyproj.Proj(init='epsg:4326'),
      pyproj.Proj(init='epsg:3857'))

  area_of_interest = transform(project, geom)

  # Find the min and max of the values within the area of interest polygon.
  min_val = reprojected_rdd.polygonal_min(geometry=area_of_interest, data_type=int)
  max_val = reprojected_rdd.polygonal_max(geometry=area_of_interest, data_type=int)

  print('The min value of the area of interest is:', min_val)
  print('The max value of the area of interest is:', max_val)

  # We will now pyramid the relcassified TiledRasterRDD so that we can use it in a TMS server later.
  pyramided_rdd = reprojected_rdd.pyramid(start_zoom=1, end_zoom=12)

  # Save each layer of the pyramid locally so that it can be accessed at a later time.
  for pyramid in pyramided_rdd:
      write('file:///tmp/nld-2011', 'pa', pyramid)


Contact and Support
--------------------

If you need help, have questions, or would like to talk to the developers (let us
know what you're working on!) you can contact us at:

 * `Gitter <https://gitter.im/geotrellis/geotrellis>`_
 * `Mailing list <https://locationtech.org/mailman/listinfo/geotrellis-user>`_

As you may have noticed from the above links, those are links to the GeoTrellis
Gitter channel and mailing list. This is because this project is currently an
offshoot of GeoTrellis, and we will be using their mailing list and gitter
channel as a means of contact. However, we will form our own if there is
a need for it.


.. toctree::
  :maxdepth: 2
  :caption: Home
  :hidden:

  changelog <CHANGELOG>
  contributing

.. toctree::
  :maxdepth: 4
  :caption: User Guides
  :glob:
  :hidden:

  guides/core_concepts
  guides/geopycontext
  guides/rdd
  guides/catalog

.. toctree::
  :maxdepth: 3
  :caption: Tutorials
  :glob:
  :hidden:

  tutorials/greyscale_ingest_example
  tutorials/greyscale_tile_server_example
  tutorials/sentinel_ingest_example
  tutorials/sentinel_tile_server_example

.. toctree::
  :maxdepth: 4
  :caption: Docs
  :glob:
  :hidden:

  docs/geopyspark
  docs/geopyspark.geotrellis<|MERGE_RESOLUTION|>--- conflicted
+++ resolved
@@ -33,11 +33,7 @@
 ----------------
 
 Here is a quick example of GeoPySpark. In the following code, we take NLCD data
-<<<<<<< HEAD
 of the state of Pennsylvania from 2011, and do a polygonal summary of an area
-=======
-of the state of Pennslyvania from 2011, and do a polygonal summary of an area
->>>>>>> b1021330
 of interest to find the min and max classifications values of that area.
 
 If you wish to follow along with this example, you will need to download the
