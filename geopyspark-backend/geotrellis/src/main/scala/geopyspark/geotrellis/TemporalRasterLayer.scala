--- conflicted
+++ resolved
@@ -142,14 +142,10 @@
   }
 
   def toSpatialLayer(): ProjectedRasterLayer =
-<<<<<<< HEAD
     ProjectedRasterLayer(rdd.map { x => (x._1.projectedExtent, x._2) }.merge())
-=======
-    ProjectedRasterLayer(rdd.map { x => (x._1.projectedExtent, x._2) })
 
   def collectKeys(): java.util.ArrayList[Array[Byte]] =
     PythonTranslator.toPython[TemporalProjectedExtent, ProtoTemporalProjectedExtent](rdd.keys.collect)
->>>>>>> 67992979
 }
 
 
